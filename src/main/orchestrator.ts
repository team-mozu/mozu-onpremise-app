--- conflicted
+++ resolved
@@ -568,53 +568,6 @@
     }
   }
 
-<<<<<<< HEAD
-  // 서버 환경별 추가 설정
-  private async ensureServerExtras(serverDir: string, notify?: (s: LaunchStatus) => void) {
-    // Gradle 프로젝트인지 확인
-    const hasGradleBuild = fs.existsSync(path.join(serverDir, 'build.gradle')) || 
-                          fs.existsSync(path.join(serverDir, 'build.gradle.kts'))
-    
-    if (hasGradleBuild) {
-      this.log('[deps-extra] Gradle 프로젝트 감지됨. 추가 의존성 설치는 build.gradle에서 관리됩니다.', notify)
-      
-      // Gradle wrapper 실행 권한 부여 (Unix 계열)
-      if (process.platform !== 'win32') {
-        const gradlewPath = path.join(serverDir, 'gradlew')
-        if (fs.existsSync(gradlewPath)) {
-          try {
-            await this.execChecked('chmod', ['+x', gradlewPath], { cwd: serverDir })
-            this.log('[deps-extra] gradlew 실행 권한 부여 완료', notify)
-          } catch (e) {
-            this.log('[deps-extra] gradlew 권한 설정 실패 (무시하고 계속)', notify)
-          }
-        }
-      }
-      return
-    }
-    
-    // Node.js 프로젝트인 경우 기존 로직
-    const pkg = this.readJsonIfExists(path.join(serverDir, 'package.json')) || { dependencies:{}, devDependencies:{} }
-    const deps = pkg.dependencies || {}
-    const devDeps = pkg.devDependencies || {}
-    const needRuntime = ['@nestjs/typeorm','typeorm','mysql2'].filter(lib => !deps[lib] && !devDeps[lib])
-    const needDev = ['@nestjs/cli'].filter(lib => !deps[lib] && !devDeps[lib])
-    const pm = this.detectPM(serverDir)
-    if (needRuntime.length) {
-      const [bin, base] = pm.addCmd(false)
-      this.log(`[deps-extra] ${needRuntime.join(' ')} @ server`, notify)
-      await this.execStream(bin, [...base, ...needRuntime], serverDir, notify, true)
-    } else {
-      this.log('[deps-extra] runtime OK (@nestjs/typeorm, typeorm, mysql2)', notify)
-    }
-    if (needDev.length) {
-      const [bin, base] = pm.addCmd(true)
-      this.log(`[deps-extra] -D ${needDev.join(' ')} @ server`, notify)
-      await this.execStream(bin, [...base, ...needDev], serverDir, notify, true)
-    } else {
-      this.log('[deps-extra] dev OK (@nestjs/cli)', notify)
-    }
-=======
   private async execElevated(cmd: string, args: string[], notify?: (s: LaunchStatus)=>void) {
     const argString = args.map(arg => `'${arg.replace(/'/g, "'''")}'`).join(',');
     // -PassThru는 프로세스 객체를 반환합니다. 이 객체의 ExitCode를 받아와서 스크립트의 종료 코드로 사용합니다.
@@ -622,7 +575,6 @@
     const psCommand = `$p = Start-Process -Verb RunAs -Wait -PassThru -FilePath \"${cmd}\" -ArgumentList @(${argString}); exit $p.ExitCode`;
     
     await this.execStream('powershell', ['-NoProfile', '-ExecutionPolicy', 'Bypass', '-Command', psCommand], process.cwd(), notify, true);
->>>>>>> 7a8d366a
   }
 
   // ---------- Windows: MySQL 설치 / 서비스 시작 ----------
@@ -1033,128 +985,6 @@
 
       // DB 생성 시도
       await this.createDatabaseIfNeeded({ host: dbHost, port: dbPort, user: dbUser, password: dbPass, database: dbName }, notify)
-<<<<<<< HEAD
-
-      // .env 병합/기록 (TypeORM + Spring Boot 환경변수)
-      
-      // Gradle 프로젝트인지 확인 (Spring Boot)
-      const hasGradleBuild = fs.existsSync(path.join(serverDir, 'build.gradle')) || 
-                            fs.existsSync(path.join(serverDir, 'build.gradle.kts'))
-      
-      const envVars: Record<string, string> = {
-        DB_HOST: dbHost,
-        DB_PORT: String(dbPort),
-        DB_NAME: dbName,
-        DB_USERNAME: dbUser,
-        DB_PASSWORD: dbPass,
-      }
-      
-      // Spring Boot 프로젝트인 경우 추가 환경변수
-      if (hasGradleBuild) {
-        Object.assign(envVars, {
-          // JPA/Hibernate 설정
-          JPA_SHOW_SQL: 'true',
-          JPA_FORMAT_SQL: 'true',
-          JPA_HIBERNATE_DDL_AUTO: 'update',
-          
-          // Redis 설정 (기본값)
-          REDIS_HOST: 'localhost',
-          REDIS_PORT: '6379',
-          
-          // JWT 설정 (개발용 기본값)
-          HEADER: 'Authorization',
-          PREFIX: 'Bearer ',
-          JWT_SECRET: 'mozu-development-secret-key-change-in-production',
-          ACCESS_EXP: '3600',
-          REFRESH_EXP: '86400',
-          STUDENT_ACCESS_EXP: '7200',
-          
-          // AWS S3 설정 (개발용 더미값)
-          BUCKET_NAME: 'mozu-dev-bucket',
-          MOZU_IMAGE_FOLDER: 'images/',
-          AWS_REGION: 'ap-northeast-2',
-          AWS_ACCESS_KEY_ID: 'dummy-access-key',
-          AWS_SECRET_ACCESS_KEY: 'dummy-secret-key',
-          
-        })
-      }
-      
-      this.mergeWriteEnv(serverDir, envVars, notify)
-
-      this.update({ step: 'starting', message: 'Starting processes...' }, notify)
-
-      // 서버 시작 - 업데이트된 환경변수 다시 로드
-      const updatedEnvFromFiles = this.loadServerEnv(serverDir)
-      this.log(`[env] Loaded environment variables: ${Object.keys(updatedEnvFromFiles).join(', ')}`, notify)
-      
-      // Spring Boot 필수 환경변수 확인
-      if (hasGradleBuild) {
-        const springEnvKeys = ['JPA_SHOW_SQL', 'SPRING_DATASOURCE_URL', 'SPRING_JPA_SHOW_SQL']
-        const missingKeys = springEnvKeys.filter(key => !updatedEnvFromFiles[key])
-        if (missingKeys.length > 0) {
-          this.log(`[env] Warning: Missing Spring Boot environment variables: ${missingKeys.join(', ')}`, notify)
-        } else {
-          this.log(`[env] Spring Boot environment variables loaded successfully`, notify)
-        }
-      }
-      
-      // 서버 시작 전 빌드 단계 추가
-      const serverHasGradleBuild = fs.existsSync(path.join(serverDir, 'build.gradle')) || 
-                                  fs.existsSync(path.join(serverDir, 'build.gradle.kts'))
-      
-      if (serverHasGradleBuild) {
-        this.log(`[build] 서버 빌드 시작...`, notify)
-        this.updateServer('building', '서버를 빌드하고 있습니다...', notify)
-        
-        try {
-          const gradlewPath = process.platform === 'win32' ? 'gradlew.bat' : './gradlew'
-          
-          if (fs.existsSync(path.join(serverDir, 'gradlew'))) {
-            this.log(`[build] ${gradlewPath} build --info --stacktrace @ ${path.basename(serverDir)}`, notify)
-            await this.execStream(gradlewPath, ['build', '--info', '--stacktrace'], serverDir, notify, false, updatedEnvFromFiles)
-          } else {
-            this.log(`[build] gradle build --info --stacktrace @ ${path.basename(serverDir)}`, notify)
-            await this.execStream('gradle', ['build', '--info', '--stacktrace'], serverDir, notify, false, updatedEnvFromFiles)
-          }
-          
-          this.log(`[build] ✅ 서버 빌드 완료`, notify)
-          this.updateServer('building', '서버 빌드 완료', notify)
-        } catch (buildError) {
-          this.log(`[build] ❌ 서버 빌드 실패: ${buildError}`, notify)
-          this.updateServer('error', '서버 빌드 실패', notify)
-          throw buildError
-        }
-      }
-
-      this.log(`[start] 빌드 완료, 서버 시작 중...`, notify)
-      this.updateServer('starting', '서버를 시작하고 있습니다...', notify)
-      
-      const srv = await this.resolveStartCommand(serverDir, config.server.startCommand)
-      this.log(`[start] server via ${srv.label}`, notify)
-      this.server = {
-        proc: spawn(srv.cmd, srv.args, { cwd: serverDir, shell: process.platform === 'win32', env: this.envWithDefaultPath(updatedEnvFromFiles) }),
-        cwd: serverDir
-      }
-      this.server.proc?.stdout?.on('data', (d) => this.log(`[server] ${d.toString().trim()}`, notify))
-      this.server.proc?.stderr?.on('data', (d) => {
-        const errMsg = d.toString().trim()
-        this.log(`[server:err] ${errMsg}`, notify)
-        
-        // 에러 패턴 감지 및 해결방안 제공
-        this.detectServerErrors(errMsg, notify)
-      })
-      this.server.proc?.on('exit', (code, signal) => {
-        const exitMsg = `[server] exited (code=${code}, signal=${signal})`
-        this.log(exitMsg, notify)
-        
-        // 종료 코드가 0이 아닌 경우 에러로 처리
-        if (code !== 0) {
-          this.updateServer('error', '서버가 예상치 못하게 종료되었습니다', notify)
-        } else {
-          this.updateServer('idle', '서버 종료됨', notify)
-        }
-      })
-=======
       */
 
       this.update({ step: 'starting', message: 'Starting processes...' }, notify)
@@ -1163,7 +993,6 @@
       // 서버 시작 (Spring Boot)
       await this.startSpringServer(serverDir, envFromFiles, notify);
       */
->>>>>>> 7a8d366a
 
       // 프론트 시작
       this.updateClient('starting', '클라이언트를 시작하고 있습니다...', notify)
